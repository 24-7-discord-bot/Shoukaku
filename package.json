--- conflicted
+++ resolved
@@ -1,12 +1,7 @@
 {
   "name": "shoukaku",
-<<<<<<< HEAD
-  "version": "1.6.4",
-  "description": "A lavalink client for Discord.js v12 or higher",
-=======
   "version": "2.0.0-dev",
   "description": "A lavalink wrapper that supports Discord.JS v12 ~ v13",
->>>>>>> a20a567a
   "main": "index.js",
   "scripts": {
     "docs:build": "docma build",
