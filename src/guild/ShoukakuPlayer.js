--- conflicted
+++ resolved
@@ -50,7 +50,7 @@
         this.position = 0;
 
         this.bassboost = false;
-        this.vaporwave  = false;
+        this.vaporwave = false;
         this.nightcore = 1.0;
         this.karaoke = false;
     }
@@ -220,13 +220,8 @@
             guildId: this.voiceConnection.guildID,
             bands
         });
-        this.bands = JSON.parse(JSON.stringify(bands));
-<<<<<<< HEAD
         this.bassboost = false;
-        return true;
-=======
-        return this;
->>>>>>> 46316837
+        return this;
     }
     /**
      * Sets the playback volume of your lavalink player
@@ -321,50 +316,34 @@
         return true;
     }
 
-<<<<<<< HEAD
-    _resetPlayer() {
-        this.track = null;
-        this.position = 0;
-        this.bands.length = 0;
-        this.vaporwave = false;
-        this.bassboost = false;
-        this.nightcore = 1.0;
-        this.karaoke = false;
-    }
-
-    async _resume() {
-=======
     async resume() {
->>>>>>> 46316837
         try {
             await this.playTrack(this.track, { startTime: this.position });
             if (this.bands.length) await this.setEqualizer(this.bands);
             if (this.volume !== 100) await this.setVolume(this.volume);
-<<<<<<< HEAD
             if (this.vaporwave) await this.setVaporWave(this.vaporwave);
             if (this.bassboost) await this.setBassBoost(this.bassboost);
             if (this.karaoke) await this.setKaraoke(this.karaoke);
             if (this.nightcore !== 1.0) await this.setNightcore(this.nightcore);
-            this._listen('resumed', null);
-=======
             this.emit('resumed', null);
->>>>>>> 46316837
         } catch (error) {
             this.emit('error', error);
         }
     }
 
-<<<<<<< HEAD
-    _listen(event, data) {
-=======
     reset(cleanBand = false) {
         this.track = null;
         this.position = 0;
-        if (cleanBand) this.bands.length = 0;
+        if (cleanBand) {
+            this.bands.length = 0;
+            this.vaporwave = false;
+            this.bassboost = false;
+            this.nightcore = 1.0;
+            this.karaoke = false;
+        }
     }
     
     emit(event, data) {
->>>>>>> 46316837
         if (endEvents.includes(event)) {
             event === 'nodeDisconnect' ? this.reset(true) : this.reset();
             return super.emit(event, data);
